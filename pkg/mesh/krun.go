--- conflicted
+++ resolved
@@ -16,14 +16,11 @@
 
 import (
 	"context"
-<<<<<<< HEAD
 	"crypto/tls"
 	"crypto/x509"
 	"fmt"
 	"io/ioutil"
-=======
 	"fmt"
->>>>>>> 6a282b22
 	"log"
 	"net/http"
 	"net/url"
@@ -168,7 +165,6 @@
 
 	InstanceID string
 
-<<<<<<< HEAD
 	// Content of the 'mesh environment' - loaded from the config file.
 	MeshEnv map[string]string
 
@@ -184,14 +180,13 @@
 
 	X509KeyPair    *tls.Certificate
 	TrustedCertPool *x509.CertPool
-=======
+
 	// Holds Traffic Director sidecar environment.
 	TdSidecarEnv *TdSidecarEnv
 
 	// Network Name for which the envoy configs will be requested. For TD, this refers to VPC network name
 	// in the forwarding rule.
 	NetworkName string
->>>>>>> 6a282b22
 }
 
 var Debug = false
@@ -199,20 +194,13 @@
 // New creates an uninitialized mesh launcher.
 func New() *KRun {
 	kr := &KRun{
-<<<<<<< HEAD
-		StartTime:   time.Now(),
-		Aud2File:    map[string]string{},
-		Labels:      map[string]string{},
-		ProxyConfig: &ProxyConfig{},
 		MeshEnv:     map[string]string{},
 		TrustedCertPool: x509.NewCertPool(),
-=======
 		StartTime:    time.Now(),
 		Aud2File:     map[string]string{},
 		Labels:       map[string]string{},
 		ProxyConfig:  &ProxyConfig{},
 		TdSidecarEnv: NewTdSidecarEnv(),
->>>>>>> 6a282b22
 	}
 	kr.initFromEnv()
 	return kr
@@ -287,7 +275,6 @@
 // to get the initial configuration for Istio and KRun.
 //
 func (kr *KRun) initFromEnv() {
-<<<<<<< HEAD
 	mesh := kr.Config("MESH", "")
 	if mesh != "" {
 		meshURL, err := url.Parse(mesh)
@@ -299,8 +286,6 @@
 
 	// TODO: if meshURL is set and is file:// or gke:// - use it directly
 
-=======
->>>>>>> 6a282b22
 	if kr.KSA == "" {
 		// Same environment used for VMs
 		kr.KSA = os.Getenv("WORKLOAD_SERVICE_ACCOUNT")
@@ -453,7 +438,6 @@
 	time.AfterFunc(30*time.Minute, kr.RefreshAndSaveTokens)
 }
 
-<<<<<<< HEAD
 func (kr *KRun) saveTokenToFile(ctx context.Context, ns string, audience string, destFile string) error {
 	t, err := kr.TokenProvider.GetToken(ctx, audience)
 	if err != nil {
@@ -476,8 +460,6 @@
 	return nil
 }
 
-=======
->>>>>>> 6a282b22
 // FindXDSAddr will determine which discovery address to use.
 //
 // The logic is:
