# Running a CloudRun or docker image in a mesh environment

> Cloud Run ASM is an experimental feature which isn't officially supported. We **do not** recommend using this 
feature in production at this stage.

This repository implements a small launcher that prepares a mesh environment and starts the user application.

## Overview

In K8s, the mesh implementation relies on a mutating webhook that patches the Pod, injecting for required environment.
Docker and CloudRun images do not have an injector so this application plays that role, using the K8s and GCP
APIs to setup iptables and the sidecar process or the proxyless bootstrap.

This supports running an app:

- in an Istio-like environment with a Sidecar and iptables interception
- if iptables is not available (gVisor, regular docker, dev machine), configure 'whitebox' mode ( HTTP_PROXY and
  localhost port forwarding for TCP)
- in proxyless gRPC mode for applications that natively support XDS and mesh, without iptables or sidecar.

The launcher is responsible for:

- discovering a GKE/K8s cluster based on environment (metadata server, env variables), and getting credentials and
  config
- discovering the XDS address and config (root certificates, metadata)
- setting up iptables ( equivalent to the init container or CNI in K8s ), or configuring 'whitebox' 
  mode if lacking permissions for iptables.
- launching envoy sidecar (optional for proxyless)
- configuring pilot-agent to intercept DNS
- launching the application after the network setup is stable
- creating any necessary tunnels to allow use of mTLS, based on the HBONE (tunneling over HTTP/2) proposal in Istio.
  For example in CloudRun each received mTLS connection is tunnelled as a HTTP/2 stream.

The repository also includes a specialised SNI-routing gateway and controller that allows any mesh node using mTLS to
tunnel requests to CloudRun with the expected authentication.

The user application will use the sidecar and XDS server to discover and communicate with other mesh workloads running 
in Pods, VMs or other mesh-enabled CloudRun services.

The code is based on the Istio VM startup script and injection template and will need to be kept in sync with future
changes in the mesh startup.

<<<<<<< HEAD
## Before you begin
=======
# Architecture

![alt text](https://github.com/GoogleCloudPlatform/cloud-run-mesh/blob/main/architecture.png)

# Setup instructions
>>>>>>> b1376fc2

Set the common environment variables used in this document:

```shell
export PROJECT_ID=wlhe-cr
export CLUSTER_LOCATION=us-central1-c
export CLUSTER_NAME=asm-cr
# CloudRun region 
export REGION=us-central1

export WORKLOAD_NAMESPACE=fortio # Namespace where the CloudRun service will 'attach'
export WORKLOAD_NAME=cloudrun

# Name of the service account running the CloudRun service. It is recommended to use a dedicated SA for each K8s namespace
# and keep permissions as small as possible. 
# By default the namespace is extracted from the GSA name - if using a different SA or naming, WORKLOAD_NAMESPACE env
# is required when deploying the docker image. 
# (This may change as we polish the UX)
export CLOUDRUN_SERVICE_ACCOUNT=k8s-${WORKLOAD_NAMESPACE}@${PROJECT_ID}.iam.gserviceaccount.com

# Name for the cloudrun service - will use the same as the workload.
# Note that the service must be unique for region, if you want the same name in multiple namespace you must 
# use explicit config for WORKLOAD_NAME when deploying and unique cloudrun service name
export CLOUDRUN_SERVICE=${WORKLOAD_NAME}
````

## Install

Requirements:

- For each region, you need a Serverless connector, using the same network as the GKE cluster(s) and VMs. CloudRun will
  use it to communicate with the Pods/VMs. 
- All config clusters must have equivalent configuration - the CloudRun instance will attempt to connect to a cluster in same 
  region but may fallback to other regions.
- You must have admin permissions for the project and cluster during the initial setup.
- Required binaries include:
    - kubectl 
    - gcloud
    - envsubst

### Cluster setup (once per cluster)

1. If you don't already have a cluster with managed ASM,
   follow [Install docs](https://cloud.google.com/service-mesh/docs/managed-service-mesh). Also supported
   is [in-cluster ASM](https://cloud.google.com/service-mesh/docs/scripted-install/gke-install).

2. Configure the in-cluster 'mesh connector' gateway and permissions. (this step is temporary, WIP to upstream it to
   Istiod and the East-West gateway. Versions of Istio after upstreaming will not need this step.)

    ```shell 
    kubectl apply -k github.com/GoogleCloudPlatform/cloud-run-mesh/manifests/
    ```

Notes: 
- In-cluster ASM with `-ca mesh-ca` is not , but managed ASM is. You can use managed ASM by applying the `--managed` flag instead.
- OSS Istio requires additional setup steps, will be documented separately. [TODO ARE THESE DOCUMENTED?]

### Serverless connector setup (once per project / region / VPC network)

For each region where GKE and CloudRun will be
used, [install CloudRun connector](https://cloud.google.com/vpc/docs/configure-serverless-vpc-access).
Using the Cloud Console is usually easier. However, it  requires you to specify a /28 range. You can call the connector 'serverlesscon'. You will use this name to deploy the CloudRun service.

If you already have a connector, you can continue to use it and adjust the '--vpc-connector' parameter on the deploy
command.

The connector MUST be on the same VPC network with the GKE cluster and configured with a not-in-use CIDR range.

## Namespace Setup

After installing you can only configure new services for namespaces using namespace-level permissions in K8s.
We recommend using a dedicated Google Service Account for each namespace. This requires IAM permissions
to setup (once per namespace).

The Google Service Account running the CloudRun service will be mapped to a K8s namespace. Currently the 'default'
K8s service account in the namespace is used - custom setup will be documented separately. [TODO is this documented?]

You must grant the service account used by CloudRun access to the GKE APIserver with minimal permissions.

A user or service account with namespace permissions in K8s can run these steps. It does not require K8s cluster
admin permissions, but it does require IAM permissions on the project running the CloudRun service.

1. Make sure you're using the current config cluster

    ```shell
    gcloud container clusters get-credentials ${CLUSTER_NAME} --zone ${CLUSTER_LOCATION} --project ${PROJECT_ID}
    ```

1. Create a Google service account for the CloudRun app using the pattern: k8s-NAMESPACE ( custom names are 
  also possible, but require extra manual configuration )

    ```shell
    gcloud --project ${PROJECT_ID} iam service-accounts create k8s-${WORKLOAD_NAMESPACE} \
          --display-name "Service account with access to ${WORKLOAD_NAMESPACE} k8s namespace"
    ```

1. Grant '--role="roles/container.clusterViewer"' to the service account. This allows it to view the list of GKE clusters and 
   connect with minimal permissions ('authenticated' RBAC group)

    ```shell
    gcloud --project ${PROJECT_ID} projects add-iam-policy-binding \
                ${PROJECT_ID} \
                --member="serviceAccount:${CLOUDRUN_SERVICE_ACCOUNT}" \
                --role="roles/container.clusterViewer"
    ```

1. [TODO is this temporary step still required?] Grant additional RBAC permissions to the google service account, allowing it to access in-namespace config map and use
   TokenReview for the default KSA. (this step is also temporary, WIP to make it optional). This is used to get the
   MeshCA certificate and communicate with the managed control plane - Istio injector is mounting the equivalent tokens.
   If the app is using K8s, you should grant the required permissions to the mapped K8s service account ('default') - at 
   runtime the container is configured similarly to a Pod running as that KSA.

1. Make sure the namespace is created:

    ```shell
    kubectl create ns ${WORKLOAD_NAMESPACE} | true
    ```

1. Associate the Google Service Account with the K8s Namespace:

    ```shell
    curl https://raw.githubusercontent.com/GoogleCloudPlatform/cloud-run-mesh/main/manifests/google-service-account-template.yaml | envsubst | kubectl apply -f -
    ```

## Build a mesh-enabled docker image for the app

Mesh-enabled images include the sidecar (envoy), launcher and the actual application. The easiest way 
to create one is using a 'golden image', that is used as base.

The `samples/fortio/Dockerfile` directory contains an example Dockerfile or you can use the pre-built image
`gcr.io/wlhe-cr/fortio-mesh:main`

To build your own image, use the Dockerfile as an example:

```shell
git clone https://github.com/GoogleCloudPlatform/cloud-run-mesh.git
cd cloud-run-mesh

# Base image. You can create a custom 'golden' base, starting with ASM proxy image and adding the 
# startup helper (krun) and other files or configs you need. This doc uses the image
# used for the CI/CD testing.
export GOLDEN_IMAGE=gcr.io/wlhe-cr/krun:main

# Target image 
export IMAGE=gcr.io/${PROJECT_ID}/fortio-mesh:main

(cd samples/fortio && docker build . -t ${IMAGE} --build-arg=BASE=${GOLDEN_IMAGE} )

docker push ${IMAGE}
```

## Deploy the image to CloudRun

Deploy the service, with explicit configuration:

```shell
# If you didn't build a custom docker image, you can use the prebuilt image: 
# IMAGE=gcr.io/wlhe-cr/fortio-mesh:main

gcloud alpha run deploy ${CLOUDRUN_SERVICE} \
          --platform managed \
          --project ${PROJECT_ID} \
          --region ${REGION} \
          --execution-environment=gen2 \
          --service-account=k8s-${WORKLOAD_NAMESPACE}@${PROJECT_ID}.iam.gserviceaccount.com \
          --allow-unauthenticated \
          --use-http2 \
          --port 15009 \
          --image ${IMAGE} \
          --vpc-connector projects/${PROJECT_ID}/locations/${REGION}/connectors/serverlesscon \
         --set-env-vars="CLUSTER_NAME=${CLUSTER_NAME}" \
         --set-env-vars="CLUSTER_LOCATION=${CLUSTER_LOCATION}"
```

For versions of `gcloud` older than 353.0, replace `--execution-environment=gen2` with `--sandbox=minivm`.

Note that CLUSTER_NAME and CLUSTER_LOCATION are optional because krun picks a config cluster in the same region that is setup
with MCP and fallbacks to another config cluster if the local cluster is unavailable. Cluster names starting with 'istio'
will be used first in a region. (Will likely change to use a dedicated label on the project - WIP) [TODO did this change?]

- `gcloud run deploy SERVICE --platform=managed --project --region` is common required parameters
- `--execution-environment=gen2` is currently required to have iptables enabled. Without it the 'whitebox' mode will be
  used (still WIP)
- `--service-account` is recommended for 'minimal privilege'. The service account will act as a K8s SA, and have its
  RBAC permissions
- `--use-http2`  and `--port 15009` are required

### Configure the CloudRun service in K8s

For workloads in K8s to communicate with the CloudRun service you must create a few Istio configurations.

This step will be replaced by auto-registration (WIP) [TODO still WIP?], but is currently required:

```shell
export SNI_GATE_IP=$(kubectl -n istio-system get service internal-hgate -o jsonpath='{.status.loadBalancer.ingress[0].ip}')
export K_SERVICE=$(gcloud run services describe ${CLOUDRUN_SERVICE} --region ${REGION} --project ${PROJECT_ID} --format="value(status.address.url)" | sed s,https://,, | sed s/.a.run.app// )

curl https://raw.githubusercontent.com/GoogleCloudPlatform/cloud-run-mesh/main/manifests/sni-service-template.yaml | SNI_GATE_IP=${SNI_GATE_IP} K_SERVICE=${K_SERVICE} envsubst  | kubectl apply -f -

# Or: cat ../../manifests/sni-service-template.yaml | SNI_GATE_IP=${SNI_GATE_IP} K_SERVICE=${K_SERVICE} envsubst  | kubectl apply -f -
```

This creates a K8s Service with the same base name as the cloudrun service (for example: fortio-cr-icq63pqnqq-uc).
You can use VirtualService or K8s Gateway API to aggregate routing and use custom names.

### Testing

1. Deploy an in-cluster application. The CloudRun service will connect to it:

    ```shell
    gcloud container clusters get-credentials ${CLUSTER_NAME} --zone ${CLUSTER_LOCATION} --project ${PROJECT_ID}

    kubectl create ns fortio
    kubectl label namespace fortio  istio.io/rev=asm-managed 
    kubectl -n fortio apply -f https://raw.githubusercontent.com/GoogleCloudPlatform/cloud-run-mesh/main/samples/fortio/in-cluster.yaml
    ```

2. Use the CloudRun service to connect to the in-cluster workload. Use the CR service URL with /fortio/ path to access
   the UI of the app.

   In the UI, use "http://fortio.fortio.svc:8080" and you should see the results for testing the connection to the
   in-cluster app.

In general, the CloudRun applications can use any K8s service name, including shorter version for same-namespace
services. So fortio, fortio.fortio, fortio.fortio.svc.cluster.local also work.

In this example the in-cluster application is using ASM. It is also possible to access regular K8s applications without
a sidecar.

3. To verify calls from K8s to CloudRun, you can use 'kubectl exec' to the fortio Pod, with a command like

```shell 
  curl http://${KSERVICE}.fortio.svc:8080/fortio/ 
```

   or 

```shell
  fortio load http://${KSERVICE}.fortio.svc:8080/echo
```

The cloudrun service is mapped to a K8s service with the same name. This can be used as a destination in Gateway
or VirtualService using a different name or load balancing multiple CloudRun regions.

```yaml
apiVersion: v1
kind: Service
metadata:
  name: myservice
  namespace: fortio
spec:
  ports:
    - port: 8080
      name: http
      targetPort: 15443
---
apiVersion: networking.istio.io/v1alpha3
kind: VirtualService
metadata:
  name: myservice
  namespace: fortio
spec:
  hosts:
    - myservice
    - myservice.fortio.svc
  http:
    - route:
        # Use the actual CR service.
        - destination:
            host: cloudrun-6c3hzwsnla-uc
          weight: 25
        - destination:
            host: cloudrun2-6c3hzwsnla-uc
          weight: 75
```

## Configuration options

When running in CloudRun, default automatic configuration is based on environment variables, metadata servers, and calls
to GKE APIs. For debugging (as a regular process), when running with a regular docker or to override the defaults, the
settings must be explicit.

- WORKLOAD_NAMESPACE - default value extracted from the service account running the CloudRun service
- WORKLOAD_NAME - default value is the CloudRun service name. Also used as 'canonical service'.
- PROJECT_ID - default is the same project as the CloudRun service.
- CLUSTER_LOCATION - default is the same region as the CloudRun service. If CLUSTER_NAME is not specified, a cluster with
  ASM in the region or zone will be picked.
- CLUSTER_NAME - if not set, clusters in same region or a zone in the region will be picked. Cluster names starting with
  'istio' are currently picked first. (WIP to define a labeling or other API for cluster selection)

Also for local development:

- GOOGLE_APPLICATION_CREDENTIALS must be set to a file that is mounted, containing GSA credentials.
- Alternatively, a KUBECONFIG file must be set and configured for the intended cluster.

## How it works

The setup is similar to Istio on VM support.

The `mesh connector` is an extended version of the "East-West" Gateway, provide access to the in-cluster Istiod and
handles forwarding the requests from pods to CloudRun.

The 'golden image' includes the istio sidecar components and a launcher, similar with Istio on VMs. The launcher will
1. Load the istio-system/mesh-env config map created by the connector (until it is moved to Istiod proper)
1. Set iptables interception
1. Generate the mesh certificates
1. Start envoy using pilot-agent
1. Run the application.

The application works the same as Pods or VMs with Istio support: outgoing requests are intercepted then sent to Envoy
where mTLS and policies are handled.

For requests from Pods to CloudRun, the WorkloadGroup and other configs created by [TODO this sentence is incomplete]

## Debugging and troubleshooting

For install, few useful commands:

```shell
kubectl -n istio-system get svc hgate -o yaml
kubectl -n istio-system get svc internal-hgate -o yaml

# Status should show the external and internal IPs of the mesh connector.

kubectl -n istio-system get cm mesh-env -o yaml

# Should include 'MESH_TENANT' if using managed ASM
# Should include root cert, external and internal IP address of the 'mesh connector' 
```<|MERGE_RESOLUTION|>--- conflicted
+++ resolved
@@ -40,15 +40,11 @@
 The code is based on the Istio VM startup script and injection template and will need to be kept in sync with future
 changes in the mesh startup.
 
-<<<<<<< HEAD
+# Architecture
+
+![alt text](https://github.com/GoogleCloudPlatform/cloud-run-mesh/blob/main/architecture.png)
+
 ## Before you begin
-=======
-# Architecture
-
-![alt text](https://github.com/GoogleCloudPlatform/cloud-run-mesh/blob/main/architecture.png)
-
-# Setup instructions
->>>>>>> b1376fc2
 
 Set the common environment variables used in this document:
 
